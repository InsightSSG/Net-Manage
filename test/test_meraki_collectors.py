--- conflicted
+++ resolved
@@ -14,12 +14,8 @@
     os.environ['netmanage_path'].strip('/'))
 os.chdir(f'{netmanage_path}/test')
 sys.path.append('..')
-<<<<<<< HEAD
-from collectors import meraki_collectors as mc  # noqa
-import run_collectors as rc  # noqa
-=======
+from collectors import run_collectors as rc  # noqa
 from netmanage.collectors import meraki_collectors as mc  # noqa
->>>>>>> b0bf9ef6
 
 
 def test_get_network_clients(api_key,
